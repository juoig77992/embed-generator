--- conflicted
+++ resolved
@@ -93,13 +93,6 @@
             "embed" => embed::handle_modal(http, interaction, modal).await?,
             _ => {}
         },
-<<<<<<< HEAD
-        Interaction::ModalSubmit(modal) => match modal.data.custom_id.as_str() {
-            "embed" => embed::handle_modal(http, modal).await?,
-            _ => {}
-        },
-=======
->>>>>>> eb1934b1
         _ => {}
     }
 
@@ -108,8 +101,8 @@
 
 async fn handle_unknown_component(
     http: InteractionClient<'_>,
-<<<<<<< HEAD
-    comp: Box<MessageComponentInteraction>,
+    interaction: Interaction,
+    mut comp: MessageComponentInteractionData,
 ) -> InteractionResult {
     // we have to check that the message was created by the bot and not manually by using a webhook
     if comp.message.author.id != CONFIG.discord.oauth_client_id.cast()
@@ -124,29 +117,6 @@
             comp.id,
             &comp.token,
             "Message integrity could not be validated".into(),
-=======
-    interaction: Interaction,
-    mut comp: MessageComponentInteractionData,
-) -> InteractionResult {
-    let response = match comp.component_type {
-        ComponentType::Button => Some(comp.custom_id),
-        ComponentType::SelectMenu => comp.values.pop(),
-        _ => None,
-    };
-
-    if let Some(response) = response {
-        http.create_response(
-            interaction.id,
-            &interaction.token,
-            &InteractionResponse {
-                kind: InteractionResponseType::ChannelMessageWithSource,
-                data: Some(InteractionResponseData {
-                    content: Some(response),
-                    flags: Some(MessageFlags::EPHEMERAL),
-                    ..Default::default()
-                }),
-            },
->>>>>>> eb1934b1
         )
         .await?;
         return Ok(());
