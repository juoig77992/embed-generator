use std::collections::HashMap;

use actix_web::post;
use actix_web::web::{Json, ReqData};
use data_url::DataUrl;
<<<<<<< HEAD
use twilight_model::application::component::Component;
=======
use lazy_static::lazy_static;
>>>>>>> eb1934b1
use twilight_model::channel::ChannelType;
use twilight_model::guild::{Member, Permissions};
use twilight_model::http::attachment::Attachment;
use twilight_model::id::marker::RoleMarker;
use twilight_model::id::Id;
use twilight_util::permission_calculator::PermissionCalculator;

use crate::api::response::{MessageSendError, RouteError, RouteResult};
use crate::api::wire::{MessageSendRequestWire, MessageSendResponseWire, MessageSendTargetWire};
use crate::bot::message::{MessageAction, MessagePayload};
use crate::bot::message::{MessageHashIntegrity, MessageVariablesReplace, ToMessageVariables};
use crate::bot::webhooks::{get_webhooks_for_channel, CachedWebhook};
use crate::bot::{DISCORD_CACHE, DISCORD_HTTP};
use crate::config::CONFIG;
use crate::db::models::{ChannelMessageModel, GuildsWithAccessModel, MessageModel};
use crate::tokens::TokenClaims;
use crate::util::unix_now_mongodb;

fn parse_component_actions(components: &[Component]) -> Vec<MessageAction> {
    let mut result = vec![];

    for component in components {
        match component {
            Component::ActionRow(a) => {
                result.extend(parse_component_actions(&a.components).into_iter())
            }
            Component::Button(b) => {
                if let Some(custom_id) = &b.custom_id {
                    result.extend(MessageAction::parse(custom_id).into_iter())
                }
            }
            Component::SelectMenu(s) => {
                result.extend(MessageAction::parse(&s.custom_id).into_iter());
                for option in &s.options {
                    result.extend(MessageAction::parse(&option.value).into_iter())
                }
            }
            _ => {}
        }
    }

    result
}

const ICON_BYTES: &[u8] = include_bytes!("../../../../frontend/public/logo128.png");

lazy_static! {
    static ref ICON_DATA_URL: String = format!("data:image/png;base64,{}", base64::encode(ICON_BYTES));
}

#[post("/messages/send")]
pub async fn route_message_send(
    req: Json<MessageSendRequestWire>,
    token: ReqData<TokenClaims>,
) -> RouteResult<MessageSendResponseWire> {
    let req = req.into_inner();

    let attachments: Vec<Attachment> = req
        .attachments
        .into_iter()
        .enumerate()
        .filter_map(|(i, a)| {
            let body = DataUrl::process(&a.data_url)
                .ok()
                .map(|d| d.decode_to_vec().ok().map(|b| b.0))
                .flatten();

            let filename = a
                .name
                .chars()
                .filter(|c| (c.is_ascii_alphanumeric() || *c == '.' || *c == '-' || *c == '_'))
                .collect();

            match body {
                Some(body) => Some(Attachment {
                    filename,
                    description: a.description,
                    file: body,
                    id: i as u64,
                }),
                None => None,
            }
        })
        .collect();

    let mut variables = HashMap::new();
    let mut payload: MessagePayload = serde_json::from_str(&req.payload_json).unwrap();

    let (webhook_id, webhook_token, channel_id, thread_id, message_id) = match req.target {
        MessageSendTargetWire::Webhook {
            webhook_id,
            webhook_token,
            thread_id,
            message_id,
        } => {
            payload.components = vec![]; // Manual webhooks don't support components
            (webhook_id, webhook_token, None, thread_id, message_id)
        }
        MessageSendTargetWire::Channel {
            guild_id,
            channel_id,
            message_id,
        } => {
            if !GuildsWithAccessModel::check_user_access_to_guild(token.user_id, guild_id).await? {
                return Err(RouteError::MissingGuildAccess);
            }

            let channel = DISCORD_CACHE
                .channel(channel_id)
                .ok_or(RouteError::NotFound {
                    entity: "channel".into(),
                })?;

            if channel.guild_id != Some(guild_id) {
                return Err(RouteError::GuildChannelMismatch);
            }

            let guild = DISCORD_CACHE.guild(guild_id).ok_or(RouteError::NotFound {
                entity: "guild".into(),
            })?;

            let (perms, is_owner, highest_role) = if guild.owner_id() == token.user_id {
                (Permissions::all(), true, 0)
            } else {
                let member: Member = DISCORD_HTTP
                    .guild_member(guild_id, token.user_id)
                    .exec()
                    .await?
                    .model()
                    .await
                    .unwrap();

                let everyone_role = DISCORD_CACHE
                    .role(guild_id.cast())
                    .map(|r| r.permissions)
                    .unwrap_or(Permissions::empty());

                let mut highest_role = 0;
                let assigned_roles: Vec<(Id<RoleMarker>, Permissions)> = member
                    .roles
                    .into_iter()
                    .filter_map(|role_id| {
                        DISCORD_CACHE.role(role_id).map(|r| {
                            if r.position > highest_role {
                                highest_role = r.position;
                            }
                            (role_id, r.permissions)
                        })
                    })
                    .collect();

                let calculator = PermissionCalculator::new(
                    guild_id,
                    token.user_id,
                    everyone_role,
                    &assigned_roles,
                );
                let overwrites = channel.permission_overwrites.as_deref().unwrap_or(&[]);
                let perms = calculator.in_channel(channel.kind, &overwrites);

                (perms, false, highest_role)
            };

            if !perms.contains(Permissions::MANAGE_WEBHOOKS) {
                return Err(RouteError::MissingChannelAccess);
            }

            let (channel_id, thread_id) = match channel.kind {
                ChannelType::GuildPrivateThread
                | ChannelType::GuildPublicThread
                | ChannelType::GuildNewsThread => (channel.parent_id.unwrap(), Some(channel.id)),
                ChannelType::GuildText | ChannelType::GuildNews => (channel.id, None),
                _ => return Err(RouteError::UnsupportedChannelType),
            };

            let actions = parse_component_actions(&payload.components);
            for action in actions {
                match action {
                    MessageAction::Unknown => {
                        return Err(RouteError::NotFound {
                            entity: "action".into(),
                        })
                    }
                    MessageAction::ResponseSavedMessage { message_id } => {
                        if !MessageModel::exists_by_owner_id_and_id(token.user_id, &message_id)
                            .await?
                        {
                            return Err(RouteError::InvalidMessageAction {
                                details:
                                    "Response message doesn't exist or is owned by someone else"
                                        .into(),
                            });
                        }
                    }
                    MessageAction::RoleToggle { role_id } => {
                        if !is_owner {
                            if !perms.contains(Permissions::MANAGE_ROLES) {
                                return Err(RouteError::MissingChannelAccess);
                            }

                            match DISCORD_CACHE.role(role_id) {
                                Some(role) => {
                                    if role.guild_id() != guild_id {
                                        return Err(RouteError::InvalidMessageAction {
                                            details: "Role to toggle is not in this guild".into(),
                                        });
                                    }
                                    if role.position > highest_role {
                                        return Err(RouteError::InvalidMessageAction {
                                            details: "You don't have permissions to toggle that role".into(),
                                        });
                                    }
                                }
                                None => {
                                    return Err(RouteError::InvalidMessageAction {
                                        details: "Unknown role to toggle".into(),
                                    });
                                }
                            }
                        }
                    }
                }
            }

            channel.to_message_variables(&mut variables);
            guild.to_message_variables(&mut variables);

            let existing_webhooks: Vec<CachedWebhook> =
                get_webhooks_for_channel(channel_id).await?;
            let existing_webhook_count = existing_webhooks.len();
            let existing_webhook = existing_webhooks
                .into_iter()
                .find(|w| w.application_id == Some(CONFIG.discord.oauth_client_id));
            if let Some(webhook) = existing_webhook {
                (
                    webhook.id,
                    webhook.token.unwrap(),
                    Some(channel_id),
                    thread_id,
                    message_id,
                )
            } else {
                if existing_webhook_count >= 10 {
                    return Err(RouteError::ChannelWebhookLimitReached);
                } else {
                    let webhook = DISCORD_HTTP
                        .create_webhook(channel_id, "Embed Generator")
                        .unwrap()
                        .avatar(&ICON_DATA_URL)
                        .exec()
                        .await?
                        .model()
                        .await
                        .unwrap();

                    (
                        webhook.id,
                        webhook.token.unwrap(),
                        Some(channel_id),
                        thread_id,
                        message_id,
                    )
                }
            }
        }
    };

    payload.replace_variables(&variables);
    let payload_json = serde_json::to_vec(&payload).unwrap();
    let res = if let Some(message_id) = message_id {
        let mut update_req =
            DISCORD_HTTP.update_webhook_message(webhook_id, &webhook_token, message_id);
        if let Some(thread_id) = thread_id {
            update_req = update_req.thread_id(thread_id)
        }

        update_req
            .payload_json(&payload_json)
            .attachments(&attachments)
            .unwrap()
            .exec()
            .await
            .map_err(|e| MessageSendError::from(e))?;

        Ok(message_id)
    } else {
        let mut exec_req = DISCORD_HTTP.execute_webhook(webhook_id, &webhook_token);
        if let Some(thread_id) = thread_id {
            exec_req = exec_req.thread_id(thread_id);
        }

        let msg = exec_req
            .payload_json(&payload_json)
            .attachments(&attachments)
            .unwrap()
            .wait()
            .exec()
            .await
            .map_err(|e| MessageSendError::from(e))?
            .model()
            .await
            .unwrap();

        Ok(msg.id)
    };

    match res {
        Ok(message_id) => {
            if let Some(channel_id) = channel_id {
                ChannelMessageModel {
                    channel_id,
                    message_id,
                    hash: payload.integrity_hash(),
                    updated_at: unix_now_mongodb(),
                    created_at: unix_now_mongodb(),
                }
                .update_or_create()
                .await?;
            }

            Ok(Json(MessageSendResponseWire { message_id }.into()))
        }
        Err(e) => Err(e),
    }
}<|MERGE_RESOLUTION|>--- conflicted
+++ resolved
@@ -3,11 +3,8 @@
 use actix_web::post;
 use actix_web::web::{Json, ReqData};
 use data_url::DataUrl;
-<<<<<<< HEAD
 use twilight_model::application::component::Component;
-=======
 use lazy_static::lazy_static;
->>>>>>> eb1934b1
 use twilight_model::channel::ChannelType;
 use twilight_model::guild::{Member, Permissions};
 use twilight_model::http::attachment::Attachment;
@@ -26,6 +23,12 @@
 use crate::tokens::TokenClaims;
 use crate::util::unix_now_mongodb;
 
+const ICON_BYTES: &[u8] = include_bytes!("../../../../frontend/public/logo128.png");
+
+lazy_static! {
+    static ref ICON_DATA_URL: String = format!("data:image/png;base64,{}", base64::encode(ICON_BYTES));
+}
+
 fn parse_component_actions(components: &[Component]) -> Vec<MessageAction> {
     let mut result = vec![];
 
@@ -50,12 +53,6 @@
     }
 
     result
-}
-
-const ICON_BYTES: &[u8] = include_bytes!("../../../../frontend/public/logo128.png");
-
-lazy_static! {
-    static ref ICON_DATA_URL: String = format!("data:image/png;base64,{}", base64::encode(ICON_BYTES));
 }
 
 #[post("/messages/send")]
